--- conflicted
+++ resolved
@@ -99,19 +99,11 @@
     # We utilize the corollary that relates the QFT, A_k (Draper),
     # and this (controlled) phase gate P_n(a) (phiADD(a))
 
-<<<<<<< HEAD
     # "Solving" for n 
     n = math.ceil(math.log2(N))
 
     # Setting up Quantum Register 
     quantum_register = QuantumRegister(size=n+1, name ='x')
-=======
-    # "Solving" for n
-    n = math.ceil(math.log2(N))
-
-    # Setting up Quantum Register
-    quantum_register = QuantumRegister(size=n, name ='x')
->>>>>>> eeff1393
     phi_add_a = QuantumCircuit(quantum_register, name="phi_add_a")
 
     # Building P_n(a) by making a phase gate p
